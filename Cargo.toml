[package]
name = "image"
version = "0.18.0"
license = "MIT"
description = "Imaging library written in Rust. Provides basic filters and decoders for the most common image formats."
authors = [
    "ccgn",
    "bvssvni <bvssvni@gmail.com>",
    "nwin",
    "TyOverby <ty@pre-alpha.com>",
<<<<<<< HEAD
    "Calum"]
=======
    "HeroicKatora"]
>>>>>>> 49b8561d
readme = "README.md"
documentation = "https://docs.rs/image"
repository = "https://github.com/PistonDevelopers/image.git"
homepage = "https://github.com/PistonDevelopers/image"
categories = ["multimedia::images", "multimedia::encoding"]
exclude = [
    "src/png/testdata/*",
    "examples/*",
    "tests/*",
]

[lib]
name = "image"
path = "./src/lib.rs"

[dependencies]
byteorder = "1.2.1"
num-iter = "0.1.32"
num-rational = { version = "0.1.32", default-features = false }
num-traits = "0.1.32"
enum_primitive = "0.1.0"
lzw = "0.10.0"

[dependencies.gif]
version = "0.9.1"
optional = true

[dependencies.jpeg-decoder]
version = "0.1"
optional = true

[dependencies.png]
version = "0.11"
optional = true

[dependencies.scoped_threadpool]
version = "0.1"
optional = true

[dev-dependencies]
num-complex = "0.1.32"
glob = "0.2.10"

[features]
default = ["gif_codec", "jpeg", "ico", "png_codec", "pnm", "tga", "tiff", "webp", "bmp", "hdr", "dxt"]

gif_codec = ["gif"]
ico = ["bmp", "png_codec"]
jpeg = ["jpeg-decoder"]
png_codec = ["png"]
pnm = []
tga = []
tiff = []
webp = []
bmp = []
hdr = ["scoped_threadpool"]
dxt = []

benchmarks = []<|MERGE_RESOLUTION|>--- conflicted
+++ resolved
@@ -8,11 +8,8 @@
     "bvssvni <bvssvni@gmail.com>",
     "nwin",
     "TyOverby <ty@pre-alpha.com>",
-<<<<<<< HEAD
+    "HeroicKatora",
     "Calum"]
-=======
-    "HeroicKatora"]
->>>>>>> 49b8561d
 readme = "README.md"
 documentation = "https://docs.rs/image"
 repository = "https://github.com/PistonDevelopers/image.git"
