//! Encoding of PNM Images
use std::fmt;
use std::io;

use std::io::Write;

use super::AutoBreak;
use super::{ArbitraryHeader, ArbitraryTuplType, BitmapHeader, GraymapHeader, PixmapHeader};
use super::{HeaderRecord, PNMHeader, PNMSubtype, SampleEncoding};
use color::{ColorType, ExtendedColorType};

use byteorder::{BigEndian, WriteBytesExt};

enum HeaderStrategy {
    Dynamic,
    Subtype(PNMSubtype),
    Chosen(PNMHeader),
}

#[derive(Clone, Copy)]
pub enum FlatSamples<'a> {
    U8(&'a [u8]),
    U16(&'a [u16]),
}

/// Encodes images to any of the `pnm` image formats.
pub struct PNMEncoder<W: Write> {
    writer: W,
    header: HeaderStrategy,
}

/// Encapsulate the checking system in the type system. Non of the fields are actually accessed
/// but requiring them forces us to validly construct the struct anyways.
struct CheckedImageBuffer<'a> {
    _image: FlatSamples<'a>,
    _width: u32,
    _height: u32,
    _color: ExtendedColorType,
}

// Check the header against the buffer. Each struct produces the next after a check.
struct UncheckedHeader<'a> {
    header: &'a PNMHeader,
}

struct CheckedDimensions<'a> {
    unchecked: UncheckedHeader<'a>,
    width: u32,
    height: u32,
}

struct CheckedHeaderColor<'a> {
    dimensions: CheckedDimensions<'a>,
    color: ExtendedColorType,
}

struct CheckedHeader<'a> {
    color: CheckedHeaderColor<'a>,
    encoding: TupleEncoding<'a>,
    _image: CheckedImageBuffer<'a>,
}

enum TupleEncoding<'a> {
    PbmBits {
        samples: FlatSamples<'a>,
        width: u32,
    },
    Ascii {
        samples: FlatSamples<'a>,
    },
    Bytes {
        samples: FlatSamples<'a>,
    },
}

impl<W: Write> PNMEncoder<W> {
    /// Create new PNMEncoder from the `writer`.
    ///
    /// The encoded images will have some `pnm` format. If more control over the image type is
    /// required, use either one of `with_subtype` or `with_header`. For more information on the
    /// behaviour, see `with_dynamic_header`.
    pub fn new(writer: W) -> Self {
        PNMEncoder {
            writer,
            header: HeaderStrategy::Dynamic,
        }
    }

    /// Encode a specific pnm subtype image.
    ///
    /// The magic number and encoding type will be chosen as provided while the rest of the header
    /// data will be generated dynamically. Trying to encode incompatible images (e.g. encoding an
    /// RGB image as Graymap) will result in an error.
    ///
    /// This will overwrite the effect of earlier calls to `with_header` and `with_dynamic_header`.
    pub fn with_subtype(self, subtype: PNMSubtype) -> Self {
        PNMEncoder {
            writer: self.writer,
            header: HeaderStrategy::Subtype(subtype),
        }
    }

    /// Enforce the use of a chosen header.
    ///
    /// While this option gives the most control over the actual written data, the encoding process
    /// will error in case the header data and image parameters do not agree. It is the users
    /// obligation to ensure that the width and height are set accordingly, for example.
    ///
    /// Choose this option if you want a lossless decoding/encoding round trip.
    ///
    /// This will overwrite the effect of earlier calls to `with_subtype` and `with_dynamic_header`.
    pub fn with_header(self, header: PNMHeader) -> Self {
        PNMEncoder {
            writer: self.writer,
            header: HeaderStrategy::Chosen(header),
        }
    }

    /// Create the header dynamically for each image.
    ///
    /// This is the default option upon creation of the encoder. With this, most images should be
    /// encodable but the specific format chosen is out of the users control. The pnm subtype is
    /// chosen arbitrarily by the library.
    ///
    /// This will overwrite the effect of earlier calls to `with_subtype` and `with_header`.
    pub fn with_dynamic_header(self) -> Self {
        PNMEncoder {
            writer: self.writer,
            header: HeaderStrategy::Dynamic,
        }
    }

    /// Encode an image whose samples are represented as `u8`.
    ///
    /// Some `pnm` subtypes are incompatible with some color options, a chosen header most
    /// certainly with any deviation from the original decoded image.
    pub fn encode<'s, S>(
        &mut self,
        image: S,
        width: u32,
        height: u32,
        color: ColorType,
    ) -> io::Result<()>
    where
        S: Into<FlatSamples<'s>>,
    {
        let image = image.into();
        match self.header {
            HeaderStrategy::Dynamic => self.write_dynamic_header(image, width, height, color.into()),
            HeaderStrategy::Subtype(subtype) => {
                self.write_subtyped_header(subtype, image, width, height, color.into())
            }
            HeaderStrategy::Chosen(ref header) => {
                Self::write_with_header(&mut self.writer, header, image, width, height, color.into())
            }
        }
    }

    /// Choose any valid pnm format that the image can be expressed in and write its header.
    ///
    /// Returns how the body should be written if successful.
    fn write_dynamic_header(
        &mut self,
        image: FlatSamples,
        width: u32,
        height: u32,
        color: ExtendedColorType,
    ) -> io::Result<()> {
        let depth = color.num_components() as u32;
        let (maxval, tupltype) = match color {
<<<<<<< HEAD
            ExtendedColorType::L1 => (1, ArbitraryTuplType::BlackAndWhite),
            ExtendedColorType::L8 => (0xff, ArbitraryTuplType::Grayscale),
            ExtendedColorType::L16 => (0xffff, ArbitraryTuplType::Grayscale),
            ExtendedColorType::La8 => (0xff, ArbitraryTuplType::GrayscaleAlpha),
            ExtendedColorType::La16 => (0xffff, ArbitraryTuplType::GrayscaleAlpha),
            ExtendedColorType::Rgb8 => (0xff, ArbitraryTuplType::RGB),
            ExtendedColorType::Rgb16 => (0xffff, ArbitraryTuplType::RGB),
            ExtendedColorType::Rgba8 => (0xff, ArbitraryTuplType::RGBAlpha),
            ExtendedColorType::Rgba16 => (0xffff, ArbitraryTuplType::RGBAlpha),
=======
            ColorType::Gray(1) => (1, ArbitraryTuplType::BlackAndWhite),
            ColorType::GrayA(1) => (1, ArbitraryTuplType::BlackAndWhiteAlpha),
            ColorType::Gray(n @ 1..=16) => ((1 << n) - 1, ArbitraryTuplType::Grayscale),
            ColorType::GrayA(n @ 1..=16) => ((1 << n) - 1, ArbitraryTuplType::GrayscaleAlpha),
            ColorType::RGB(n @ 1..=16) => ((1 << n) - 1, ArbitraryTuplType::RGB),
            ColorType::RGBA(n @ 1..=16) => ((1 << n) - 1, ArbitraryTuplType::RGBAlpha),
>>>>>>> 43eeae7f
            _ => {
                return Err(io::Error::new(
                    io::ErrorKind::InvalidInput,
                    &format!("Encoding colour type {:?} is not supported", color)[..],
                ))
            }
        };

        let header = PNMHeader {
            decoded: HeaderRecord::Arbitrary(ArbitraryHeader {
                width,
                height,
                depth,
                maxval,
                tupltype: Some(tupltype),
            }),
            encoded: None,
        };

        Self::write_with_header(&mut self.writer, &header, image, width, height, color)
    }

    /// Try to encode the image with the chosen format, give its corresponding pixel encoding type.
    fn write_subtyped_header(
        &mut self,
        subtype: PNMSubtype,
        image: FlatSamples,
        width: u32,
        height: u32,
        color: ExtendedColorType,
    ) -> io::Result<()> {
        let header = match (subtype, color) {
            (PNMSubtype::ArbitraryMap, color) => {
                return self.write_dynamic_header(image, width, height, color)
            }
            (PNMSubtype::Pixmap(encoding), ExtendedColorType::Rgb8) => PNMHeader {
                decoded: HeaderRecord::Pixmap(PixmapHeader {
                    encoding,
                    width,
                    height,
                    maxval: 255,
                }),
                encoded: None,
            },
            (PNMSubtype::Graymap(encoding), ExtendedColorType::L8) => PNMHeader {
                decoded: HeaderRecord::Graymap(GraymapHeader {
                    encoding,
                    width,
                    height,
                    maxwhite: 255,
                }),
                encoded: None,
            },
            (PNMSubtype::Bitmap(encoding), ExtendedColorType::L8)
            | (PNMSubtype::Bitmap(encoding), ExtendedColorType::L1) => PNMHeader {
                decoded: HeaderRecord::Bitmap(BitmapHeader {
                    encoding,
                    width,
                    height,
                }),
                encoded: None,
            },
            (_, _) => {
                return Err(io::Error::new(
                    io::ErrorKind::InvalidInput,
                    "Color type can not be represented in the chosen format",
                ))
            }
        };

        Self::write_with_header(&mut self.writer, &header, image, width, height, color)
    }

    /// Try to encode the image with the chosen header, checking if values are correct.
    ///
    /// Returns how the body should be written if successful.
    fn write_with_header(
        writer: &mut dyn Write,
        header: &PNMHeader,
        image: FlatSamples,
        width: u32,
        height: u32,
        color: ExtendedColorType,
    ) -> io::Result<()> {
        let unchecked = UncheckedHeader { header };

        unchecked
            .check_header_dimensions(width, height)?
            .check_header_color(color)?
            .check_sample_values(image)?
            .write_header(writer)?
            .write_image(writer)
    }
}

impl<'a> CheckedImageBuffer<'a> {
    fn check(
        image: FlatSamples<'a>,
        width: u32,
        height: u32,
        color: ExtendedColorType,
    ) -> io::Result<CheckedImageBuffer<'a>> {
        let components = color.num_components() as usize;
        let uwidth = width as usize;
        let uheight = height as usize;
        match Some(components)
            .and_then(|v| v.checked_mul(uwidth))
            .and_then(|v| v.checked_mul(uheight))
        {
            None => Err(io::Error::new(
                io::ErrorKind::InvalidInput,
                &format!(
                    "Image dimensions invalid: {}×{}×{} (w×h×d)",
                    width, height, components
                )[..],
            )),
            Some(v) if v == image.len() => Ok(CheckedImageBuffer {
                _image: image,
                _width: width,
                _height: height,
                _color: color,
            }),
            Some(_) => Err(io::Error::new(
                io::ErrorKind::InvalidInput,
                &"Image buffer does not correspond to size and colour".to_string()[..],
            )),
        }
    }
}

impl<'a> UncheckedHeader<'a> {
    fn check_header_dimensions(self, width: u32, height: u32) -> io::Result<CheckedDimensions<'a>> {
        if self.header.width() != width || self.header.height() != height {
            return Err(io::Error::new(
                io::ErrorKind::InvalidInput,
                "Chosen header does not match Image dimensions",
            ));
        }

        Ok(CheckedDimensions {
            unchecked: self,
            width,
            height,
        })
    }
}

impl<'a> CheckedDimensions<'a> {
    // Check color compatibility with the header. This will only error when we are certain that
    // the comination is bogus (e.g. combining Pixmap and Palette) but allows uncertain
    // combinations (basically a ArbitraryTuplType::Custom with any color of fitting depth).
    fn check_header_color(self, color: ExtendedColorType) -> io::Result<CheckedHeaderColor<'a>> {
        let components = color.num_components() as u32;

        match *self.unchecked.header {
            PNMHeader {
                decoded: HeaderRecord::Bitmap(_),
                ..
            } => match color {
                ExtendedColorType::L1 | ExtendedColorType::L8 | ExtendedColorType::L16 => (),
                _ => {
                    return Err(io::Error::new(
                        io::ErrorKind::InvalidInput,
                        "PBM format only support luma color types",
                    ))
                }
            },
            PNMHeader {
                decoded: HeaderRecord::Graymap(_),
                ..
            } => match color {
                ExtendedColorType::L1 | ExtendedColorType::L8 | ExtendedColorType::L16 => (),
                _ => {
                    return Err(io::Error::new(
                        io::ErrorKind::InvalidInput,
                        "PGM format only support luma color types",
                    ))
                }
            },
            PNMHeader {
                decoded: HeaderRecord::Pixmap(_),
                ..
            } => match color {
                ExtendedColorType::Rgb8 => (),
                _ => {
                    return Err(io::Error::new(
                        io::ErrorKind::InvalidInput,
                        "PPM format only support ExtendedColorType::Rgb8",
                    ))
                }
            },
            PNMHeader {
                decoded:
                    HeaderRecord::Arbitrary(ArbitraryHeader {
                        depth,
                        ref tupltype,
                        ..
                    }),
                ..
            } => match (tupltype, color) {
                (&Some(ArbitraryTuplType::BlackAndWhite), ExtendedColorType::L1) => (),
                (&Some(ArbitraryTuplType::BlackAndWhiteAlpha), ExtendedColorType::La8) => (),

                (&Some(ArbitraryTuplType::Grayscale), ExtendedColorType::L1) => (),
                (&Some(ArbitraryTuplType::Grayscale), ExtendedColorType::L8) => (),
                (&Some(ArbitraryTuplType::Grayscale), ExtendedColorType::L16) => (),
                (&Some(ArbitraryTuplType::GrayscaleAlpha), ExtendedColorType::La8) => (),

                (&Some(ArbitraryTuplType::RGB), ExtendedColorType::Rgb8) => (),
                (&Some(ArbitraryTuplType::RGBAlpha), ExtendedColorType::Rgba8) => (),

                (&None, _) if depth == components => (),
                (&Some(ArbitraryTuplType::Custom(_)), _) if depth == components => (),
                _ if depth != components => {
                    return Err(io::Error::new(
                        io::ErrorKind::InvalidInput,
                        format!("Depth mismatch: header {} vs. color {}", depth, components),
                    ))
                }
                _ => {
                    return Err(io::Error::new(
                        io::ErrorKind::InvalidInput,
                        "Invalid color type for selected PAM color type",
                    ))
                }
            },
        }

        Ok(CheckedHeaderColor {
            dimensions: self,
            color,
        })
    }
}

impl<'a> CheckedHeaderColor<'a> {
    fn check_sample_values(self, image: FlatSamples<'a>) -> io::Result<CheckedHeader<'a>> {
        let header_maxval = match self.dimensions.unchecked.header.decoded {
            HeaderRecord::Bitmap(_) => 1,
            HeaderRecord::Graymap(GraymapHeader { maxwhite, .. }) => maxwhite,
            HeaderRecord::Pixmap(PixmapHeader { maxval, .. }) => maxval,
            HeaderRecord::Arbitrary(ArbitraryHeader { maxval, .. }) => maxval,
        };

        // We trust the image color bit count to be correct at least.
        let max_sample = match self.color {
            ExtendedColorType::Unknown(n) if n <= 16 => (1 << n) - 1,
            ExtendedColorType::L1 => 1,
            ExtendedColorType::L8
            | ExtendedColorType::La8
            | ExtendedColorType::Rgb8
            | ExtendedColorType::Rgba8
            | ExtendedColorType::Bgr8
            | ExtendedColorType::Bgra8
                => 0xff,
            ExtendedColorType::L16
            | ExtendedColorType::La16
            | ExtendedColorType::Rgb16
            | ExtendedColorType::Rgba16
                => 0xffff,
            ExtendedColorType::__Nonexhaustive => unreachable!(),
            _ => {
                return Err(io::Error::new(
                    io::ErrorKind::InvalidInput,
                    "Unsupported target color type",
                ))
            }
        };

        // Avoid the performance heavy check if possible, e.g. if the header has been chosen by us.
        if header_maxval < max_sample && !image.all_smaller(header_maxval) {
            return Err(io::Error::new(
                io::ErrorKind::InvalidInput,
                "Sample value greater than allowed for chosen header",
            ));
        }

        let encoding = image.encoding_for(&self.dimensions.unchecked.header.decoded);

        let image = CheckedImageBuffer::check(
            image,
            self.dimensions.width,
            self.dimensions.height,
            self.color,
        )?;

        Ok(CheckedHeader {
            color: self,
            encoding,
            _image: image,
        })
    }
}

impl<'a> CheckedHeader<'a> {
    fn write_header(self, writer: &mut dyn Write) -> io::Result<TupleEncoding<'a>> {
        self.header().write(writer)?;
        Ok(self.encoding)
    }

    fn header(&self) -> &PNMHeader {
        self.color.dimensions.unchecked.header
    }
}

struct SampleWriter<'a>(&'a mut dyn Write);

impl<'a> SampleWriter<'a> {
    fn write_samples_ascii<V>(self, samples: V) -> io::Result<()>
    where
        V: Iterator,
        V::Item: fmt::Display,
    {
        let mut auto_break_writer = AutoBreak::new(self.0, 70);
        for value in samples {
            write!(auto_break_writer, "{} ", value)?;
        }
        auto_break_writer.flush()
    }

    fn write_pbm_bits<V>(self, samples: &[V], width: u32) -> io::Result<()>
    /* Default gives 0 for all primitives. TODO: replace this with `Zeroable` once it hits stable */
    where
        V: Default + Eq + Copy,
    {
        // The length of an encoded scanline
        let line_width = (width - 1) / 8 + 1;

        // We'll be writing single bytes, so buffer
        let mut line_buffer = Vec::with_capacity(line_width as usize);

        for line in samples.chunks(width as usize) {
            for byte_bits in line.chunks(8) {
                let mut byte = 0u8;
                for i in 0..8 {
                    // Black pixels are encoded as 1s
                    if let Some(&v) = byte_bits.get(i) {
                        if v == V::default() {
                            byte |= 1u8 << (7 - i)
                        }
                    }
                }
                line_buffer.push(byte)
            }
            self.0.write_all(line_buffer.as_slice())?;
            line_buffer.clear();
        }

        self.0.flush()
    }
}

impl<'a> FlatSamples<'a> {
    fn len(&self) -> usize {
        match *self {
            FlatSamples::U8(arr) => arr.len(),
            FlatSamples::U16(arr) => arr.len(),
        }
    }

    fn all_smaller(&self, max_val: u32) -> bool {
        match *self {
            FlatSamples::U8(arr) => arr.iter().any(|&val| u32::from(val) > max_val),
            FlatSamples::U16(arr) => arr.iter().any(|&val| u32::from(val) > max_val),
        }
    }

    fn encoding_for(&self, header: &HeaderRecord) -> TupleEncoding<'a> {
        match *header {
            HeaderRecord::Bitmap(BitmapHeader {
                encoding: SampleEncoding::Binary,
                width,
                ..
            }) => TupleEncoding::PbmBits {
                samples: *self,
                width,
            },

            HeaderRecord::Bitmap(BitmapHeader {
                encoding: SampleEncoding::Ascii,
                ..
            }) => TupleEncoding::Ascii { samples: *self },

            HeaderRecord::Arbitrary(_) => TupleEncoding::Bytes { samples: *self },

            HeaderRecord::Graymap(GraymapHeader {
                encoding: SampleEncoding::Ascii,
                ..
            })
            | HeaderRecord::Pixmap(PixmapHeader {
                encoding: SampleEncoding::Ascii,
                ..
            }) => TupleEncoding::Ascii { samples: *self },

            HeaderRecord::Graymap(GraymapHeader {
                encoding: SampleEncoding::Binary,
                ..
            })
            | HeaderRecord::Pixmap(PixmapHeader {
                encoding: SampleEncoding::Binary,
                ..
            }) => TupleEncoding::Bytes { samples: *self },
        }
    }
}

impl<'a> From<&'a [u8]> for FlatSamples<'a> {
    fn from(samples: &'a [u8]) -> Self {
        FlatSamples::U8(samples)
    }
}

impl<'a> From<&'a [u16]> for FlatSamples<'a> {
    fn from(samples: &'a [u16]) -> Self {
        FlatSamples::U16(samples)
    }
}

impl<'a> TupleEncoding<'a> {
    fn write_image(&self, writer: &mut dyn Write) -> io::Result<()> {
        match *self {
            TupleEncoding::PbmBits {
                samples: FlatSamples::U8(samples),
                width,
            } => SampleWriter(writer).write_pbm_bits(samples, width),
            TupleEncoding::PbmBits {
                samples: FlatSamples::U16(samples),
                width,
            } => SampleWriter(writer).write_pbm_bits(samples, width),

            TupleEncoding::Bytes {
                samples: FlatSamples::U8(samples),
            } => writer.write_all(samples),
            TupleEncoding::Bytes {
                samples: FlatSamples::U16(samples),
            } => samples
                .iter()
                .map(|&sample| writer.write_u16::<BigEndian>(sample))
                .collect(),

            TupleEncoding::Ascii {
                samples: FlatSamples::U8(samples),
            } => SampleWriter(writer).write_samples_ascii(samples.iter()),
            TupleEncoding::Ascii {
                samples: FlatSamples::U16(samples),
            } => SampleWriter(writer).write_samples_ascii(samples.iter()),
        }
    }
}<|MERGE_RESOLUTION|>--- conflicted
+++ resolved
@@ -168,24 +168,16 @@
     ) -> io::Result<()> {
         let depth = color.num_components() as u32;
         let (maxval, tupltype) = match color {
-<<<<<<< HEAD
             ExtendedColorType::L1 => (1, ArbitraryTuplType::BlackAndWhite),
             ExtendedColorType::L8 => (0xff, ArbitraryTuplType::Grayscale),
             ExtendedColorType::L16 => (0xffff, ArbitraryTuplType::Grayscale),
+            ExtendedColorType::La1 => (1, ArbitraryTuplType::BlackAndWhiteAlpha),
             ExtendedColorType::La8 => (0xff, ArbitraryTuplType::GrayscaleAlpha),
             ExtendedColorType::La16 => (0xffff, ArbitraryTuplType::GrayscaleAlpha),
             ExtendedColorType::Rgb8 => (0xff, ArbitraryTuplType::RGB),
             ExtendedColorType::Rgb16 => (0xffff, ArbitraryTuplType::RGB),
             ExtendedColorType::Rgba8 => (0xff, ArbitraryTuplType::RGBAlpha),
             ExtendedColorType::Rgba16 => (0xffff, ArbitraryTuplType::RGBAlpha),
-=======
-            ColorType::Gray(1) => (1, ArbitraryTuplType::BlackAndWhite),
-            ColorType::GrayA(1) => (1, ArbitraryTuplType::BlackAndWhiteAlpha),
-            ColorType::Gray(n @ 1..=16) => ((1 << n) - 1, ArbitraryTuplType::Grayscale),
-            ColorType::GrayA(n @ 1..=16) => ((1 << n) - 1, ArbitraryTuplType::GrayscaleAlpha),
-            ColorType::RGB(n @ 1..=16) => ((1 << n) - 1, ArbitraryTuplType::RGB),
-            ColorType::RGBA(n @ 1..=16) => ((1 << n) - 1, ArbitraryTuplType::RGBAlpha),
->>>>>>> 43eeae7f
             _ => {
                 return Err(io::Error::new(
                     io::ErrorKind::InvalidInput,
