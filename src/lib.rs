--- conflicted
+++ resolved
@@ -16,16 +16,13 @@
 //! Load images using [`io::Reader`]:
 //!
 //! ```rust,no_run
+//! use std::io::Cursor;
 //! use image::io::Reader as ImageReader;
 //! # fn main() -> Result<(), image::ImageError> {
 //! # let bytes = vec![0u8];
 //!
 //! let img = ImageReader::open("myimage.png")?.decode()?;
-<<<<<<< HEAD
-//! let img2 = ImageReader::new(std::io::Cursor::new(bytes)).decode()?;
-=======
 //! let img2 = ImageReader::new(Cursor::new(bytes)).with_guessed_format()?.decode()?;
->>>>>>> e9cfca7f
 //! # Ok(())
 //! # }
 //! ```
